--- conflicted
+++ resolved
@@ -118,11 +118,7 @@
         }
     } else {
         feature = BOX_FEATURE_FACE;
-<<<<<<< HEAD
-        feature_index = support_face_index(dir);
-=======
         feature_index = candidate_face;
->>>>>>> e53da08c
     }
 }
 
@@ -261,34 +257,17 @@
 }
 
 size_t box_shape::support_face_index(const vector3 &dir) const {
-<<<<<<< HEAD
-    size_t best_idx = SIZE_MAX;
-    scalar highest_dot = 0;
-
-    for (size_t i = 0; i < 6; ++i) {
-        auto n = get_face_normal(i);
-        auto d = dot(n, dir);
-        if (d > highest_dot) {
-            highest_dot = d;
-            best_idx = i;
-        }
-=======
     auto max_idx = max_index_abs(dir);
         
     if (dir[max_idx] < 0) {
         return max_idx * 2 + 1;
     } else {
         return max_idx * 2;
->>>>>>> e53da08c
-    }
-}
-
-<<<<<<< HEAD
-    return best_idx;
-=======
+    }
+}
+
 size_t box_shape::get_vertex_index_from_face(size_t face_idx, size_t face_vertex_idx) const {
     return face_indices[face_idx * 4 + face_vertex_idx];
->>>>>>> e53da08c
 }
 
 

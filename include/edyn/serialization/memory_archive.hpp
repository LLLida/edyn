#ifndef EDYN_SERIALIZATION_MEMORY_ARCHIVE_HPP
#define EDYN_SERIALIZATION_MEMORY_ARCHIVE_HPP

#include <cstdint>
#include <type_traits>
#include <vector>
#include <array>
#include <map>
#include "edyn/config/config.h"
#include "edyn/util/tuple.hpp"
#include "edyn/serialization/s11n_util.hpp"

namespace edyn {

class memory_output_archive {
public:
    using data_type = uint8_t;
    using buffer_type = std::vector<data_type>;
    using is_input = std::false_type;
    using is_output = std::true_type;

    memory_output_archive(buffer_type &buffer) 
        : m_buffer(&buffer) 
    {}

    template<typename T>
    void operator()(T &t) {
        if constexpr(has_type<T, archive_fundamental_types>::value) {
            write_bytes(t);
        } else {
            serialize(*this, t);
        }
    }

    template<typename... Ts>
    void operator()(Ts &... t) {
        (operator()(t), ...);
    }

    template<typename T>
<<<<<<< HEAD
    void operator()(T &&t) {
        if constexpr(has_type<T, archive_fundamental_types>::value) {
            write_bytes(t);
        } else {
            serialize(*this, t);
        }
    }

    template<typename... Ts>
    void operator()(Ts &&... t) {
        (operator()(t), ...);
=======
    void read_bytes(T &t) {
        EDYN_ASSERT(m_position + sizeof(T) <= m_size);
        auto* buff = reinterpret_cast<const T*>(m_buffer + m_position);
        t = *buff;
        m_position += sizeof(T);
>>>>>>> 89343ebd
    }

protected:
    template<typename T>
    void write_bytes(T &t) { 
        auto idx = m_buffer->size();
        m_buffer->resize(idx + sizeof(T));
        auto *dest = reinterpret_cast<T*>(&(*m_buffer)[idx]);
        *dest = t;
    }

    buffer_type *m_buffer;
};

class fixed_memory_output_archive {
public:
    using data_type = uint8_t;
    using buffer_type = data_type*;
    using is_input = std::false_type;
    using is_output = std::true_type;

    fixed_memory_output_archive(buffer_type buffer, size_t size) 
        : m_buffer(buffer)
        , m_size(size)
        , m_position(0)
    {}

    template<typename T>
    void operator()(T& t) {
        if constexpr(has_type<T, archive_fundamental_types>::value) {
            write_bytes(t);
        } else {
            serialize(*this, t);
        }
    }

    template<typename... Ts>
    void operator()(Ts&... t) {
        (operator()(t), ...);
    }

protected:
    template<typename T>
    void write_bytes(T &t) { 
        EDYN_ASSERT(m_position + sizeof(T) <= m_size);
        auto *dest = reinterpret_cast<T*>(m_buffer + m_position);
        *dest = t;
        m_position += sizeof(T);
    }

    buffer_type m_buffer;
    size_t m_size;
    size_t m_position;
};


class memory_input_archive {
public:
    using data_type = uint8_t;
    using buffer_type = const data_type*;
    using is_input = std::true_type;
    using is_output = std::false_type;

    memory_input_archive(buffer_type buffer, size_t size)
        : m_buffer(buffer)
        , m_size(size)
        , m_position(0)
    {}

    memory_input_archive(const memory_output_archive::buffer_type &buffer)
        : m_buffer(buffer.data())
        , m_size(buffer.size())
        , m_position(0)
    {}

    template<typename T>
    void operator()(T& t) {
        if constexpr(has_type<T, archive_fundamental_types>::value) {
            read_bytes(t);
        } else {
            serialize(*this, t);
        }
    }

    template<typename... Ts>
    void operator()(Ts&... t) {
        (operator()(t), ...);
    }

protected:
    template<typename T>
<<<<<<< HEAD
    void read_bytes(T &t) {
        EDYN_ASSERT(m_position + sizeof(T) <= m_size);
        auto* buff = reinterpret_cast<const T*>(m_buffer + m_position);
        t = *buff;
=======
    void write_bytes(T &t) { 
        EDYN_ASSERT(m_position + sizeof(T) <= m_size);
        auto *dest = reinterpret_cast<T*>(m_buffer + m_position);
        *dest = t;
>>>>>>> 89343ebd
        m_position += sizeof(T);
    }

protected:
    buffer_type m_buffer;
    const size_t m_size;
    size_t m_position;
};

}

#endif // EDYN_SERIALIZATION_MEMORY_ARCHIVE_HPP<|MERGE_RESOLUTION|>--- conflicted
+++ resolved
@@ -12,6 +12,48 @@
 
 namespace edyn {
 
+class memory_input_archive {
+public:
+    using data_type = uint8_t;
+    using buffer_type = const data_type*;
+    using is_input = std::true_type;
+    using is_output = std::false_type;
+
+    memory_input_archive(buffer_type buffer, size_t size)
+        : m_buffer(buffer)
+        , m_size(size)
+        , m_position(0)
+    {}
+
+    template<typename T>
+    void operator()(T& t) {
+        if constexpr(has_type<T, archive_fundamental_types>::value) {
+            read_bytes(t);
+        } else {
+            serialize(*this, t);
+        }
+    }
+
+    template<typename... Ts>
+    void operator()(Ts&... t) {
+        (operator()(t), ...);
+    }
+
+protected:
+    template<typename T>
+    void read_bytes(T &t) {
+        EDYN_ASSERT(m_position + sizeof(T) <= m_size);
+        auto* buff = reinterpret_cast<const T*>(m_buffer + m_position);
+        t = *buff;
+        m_position += sizeof(T);
+    }
+
+protected:
+    buffer_type m_buffer;
+    const size_t m_size;
+    size_t m_position;
+};
+
 class memory_output_archive {
 public:
     using data_type = uint8_t;
@@ -19,12 +61,12 @@
     using is_input = std::false_type;
     using is_output = std::true_type;
 
-    memory_output_archive(buffer_type &buffer) 
+    memory_output_archive(buffer_type& buffer) 
         : m_buffer(&buffer) 
     {}
 
     template<typename T>
-    void operator()(T &t) {
+    void operator()(T& t) {
         if constexpr(has_type<T, archive_fundamental_types>::value) {
             write_bytes(t);
         } else {
@@ -33,30 +75,8 @@
     }
 
     template<typename... Ts>
-    void operator()(Ts &... t) {
+    void operator()(Ts&... t) {
         (operator()(t), ...);
-    }
-
-    template<typename T>
-<<<<<<< HEAD
-    void operator()(T &&t) {
-        if constexpr(has_type<T, archive_fundamental_types>::value) {
-            write_bytes(t);
-        } else {
-            serialize(*this, t);
-        }
-    }
-
-    template<typename... Ts>
-    void operator()(Ts &&... t) {
-        (operator()(t), ...);
-=======
-    void read_bytes(T &t) {
-        EDYN_ASSERT(m_position + sizeof(T) <= m_size);
-        auto* buff = reinterpret_cast<const T*>(m_buffer + m_position);
-        t = *buff;
-        m_position += sizeof(T);
->>>>>>> 89343ebd
     }
 
 protected:
@@ -112,62 +132,6 @@
     size_t m_position;
 };
 
-
-class memory_input_archive {
-public:
-    using data_type = uint8_t;
-    using buffer_type = const data_type*;
-    using is_input = std::true_type;
-    using is_output = std::false_type;
-
-    memory_input_archive(buffer_type buffer, size_t size)
-        : m_buffer(buffer)
-        , m_size(size)
-        , m_position(0)
-    {}
-
-    memory_input_archive(const memory_output_archive::buffer_type &buffer)
-        : m_buffer(buffer.data())
-        , m_size(buffer.size())
-        , m_position(0)
-    {}
-
-    template<typename T>
-    void operator()(T& t) {
-        if constexpr(has_type<T, archive_fundamental_types>::value) {
-            read_bytes(t);
-        } else {
-            serialize(*this, t);
-        }
-    }
-
-    template<typename... Ts>
-    void operator()(Ts&... t) {
-        (operator()(t), ...);
-    }
-
-protected:
-    template<typename T>
-<<<<<<< HEAD
-    void read_bytes(T &t) {
-        EDYN_ASSERT(m_position + sizeof(T) <= m_size);
-        auto* buff = reinterpret_cast<const T*>(m_buffer + m_position);
-        t = *buff;
-=======
-    void write_bytes(T &t) { 
-        EDYN_ASSERT(m_position + sizeof(T) <= m_size);
-        auto *dest = reinterpret_cast<T*>(m_buffer + m_position);
-        *dest = t;
->>>>>>> 89343ebd
-        m_position += sizeof(T);
-    }
-
-protected:
-    buffer_type m_buffer;
-    const size_t m_size;
-    size_t m_position;
-};
-
 }
 
 #endif // EDYN_SERIALIZATION_MEMORY_ARCHIVE_HPP